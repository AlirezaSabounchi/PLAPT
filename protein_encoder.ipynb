--- conflicted
+++ resolved
@@ -39,9 +39,6 @@
    "cell_type": "code",
    "execution_count": 2,
    "metadata": {},
-<<<<<<< HEAD
-   "outputs": [],
-=======
    "outputs": [
     {
      "data": {
@@ -54,7 +51,6 @@
      "output_type": "execute_result"
     }
    ],
->>>>>>> ccffd103
    "source": [
     "config = BertConfig.from_pretrained(\"Rostlab/prot_bert\")\n"
    ]
@@ -93,48 +89,21 @@
    "metadata": {},
    "outputs": [],
    "source": [
-<<<<<<< HEAD
-    "tokens = tokenizer([sequence_Example,\"A E T C Z A X\",\"A E T C Z A B C X X X X X\",\"A E T C Z A X Z Z X X\",\"A E T C Z A X X X T T X X\"], padding=True,return_tensors='pt')"
-=======
     "tokens = tokenizer(sequence_Example,truncation=True, max_length=512,return_tensors='pt')"
->>>>>>> ccffd103
-   ]
-  },
-  {
-   "cell_type": "code",
-<<<<<<< HEAD
-   "execution_count": 7,
-=======
+   ]
+  },
+  {
+   "cell_type": "code",
    "execution_count": 6,
->>>>>>> ccffd103
-   "metadata": {},
-   "outputs": [
-    {
-     "data": {
-      "text/plain": [
-<<<<<<< HEAD
-       "{'input_ids': tensor([[ 2,  6,  9, 15, 23, 25,  6, 25,  3,  0,  0,  0,  0,  0,  0],\n",
-       "        [ 2,  6,  9, 15, 23, 28,  6, 25,  3,  0,  0,  0,  0,  0,  0],\n",
-       "        [ 2,  6,  9, 15, 23, 28,  6, 27, 23, 25, 25, 25, 25, 25,  3],\n",
-       "        [ 2,  6,  9, 15, 23, 28,  6, 25, 28, 28, 25, 25,  3,  0,  0],\n",
-       "        [ 2,  6,  9, 15, 23, 28,  6, 25, 25, 25, 15, 15, 25, 25,  3]]), 'token_type_ids': tensor([[0, 0, 0, 0, 0, 0, 0, 0, 0, 0, 0, 0, 0, 0, 0],\n",
-       "        [0, 0, 0, 0, 0, 0, 0, 0, 0, 0, 0, 0, 0, 0, 0],\n",
-       "        [0, 0, 0, 0, 0, 0, 0, 0, 0, 0, 0, 0, 0, 0, 0],\n",
-       "        [0, 0, 0, 0, 0, 0, 0, 0, 0, 0, 0, 0, 0, 0, 0],\n",
-       "        [0, 0, 0, 0, 0, 0, 0, 0, 0, 0, 0, 0, 0, 0, 0]]), 'attention_mask': tensor([[1, 1, 1, 1, 1, 1, 1, 1, 1, 0, 0, 0, 0, 0, 0],\n",
-       "        [1, 1, 1, 1, 1, 1, 1, 1, 1, 0, 0, 0, 0, 0, 0],\n",
-       "        [1, 1, 1, 1, 1, 1, 1, 1, 1, 1, 1, 1, 1, 1, 1],\n",
-       "        [1, 1, 1, 1, 1, 1, 1, 1, 1, 1, 1, 1, 1, 0, 0],\n",
-       "        [1, 1, 1, 1, 1, 1, 1, 1, 1, 1, 1, 1, 1, 1, 1]])}"
-      ]
-     },
-     "execution_count": 7,
-=======
+   "metadata": {},
+   "outputs": [
+    {
+     "data": {
+      "text/plain": [
        "{'input_ids': tensor([[ 2,  6,  9, 15, 23, 25,  6, 25,  3]]), 'token_type_ids': tensor([[0, 0, 0, 0, 0, 0, 0, 0, 0]]), 'attention_mask': tensor([[1, 1, 1, 1, 1, 1, 1, 1, 1]])}"
       ]
      },
      "execution_count": 6,
->>>>>>> ccffd103
      "metadata": {},
      "output_type": "execute_result"
     }
